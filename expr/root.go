--- conflicted
+++ resolved
@@ -278,17 +278,6 @@
 	}
 }
 
-<<<<<<< HEAD
-// GetLast gets the last value of the given tag
-func (m MetaExpr) GetLast(tag string) (value string, found bool) {
-	if t, ok := m[tag]; ok {
-		if len(t) < 1 {
-			return
-		}
-		value, found = t[len(t)-1], ok
-	}
-	return
-=======
 // Last returns the last value for a specific key, if the key exists and has
 // values; otherwise returns an empty string, with the "ok" flag set to false.
 func (m MetaExpr) Last(key string) (string, bool) {
@@ -303,5 +292,4 @@
 	}
 
 	return v[l-1], true
->>>>>>> 05aa932a
 }