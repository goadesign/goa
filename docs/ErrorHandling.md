--- conflicted
+++ resolved
@@ -170,25 +170,18 @@
     contains the error name. The value of this attribute is compared with the
     names of the errors as defined in the design by the encoding and decoding
     code to infer the proper encoding details (e.g. HTTP status code). The
-<<<<<<< HEAD
-    attribute is identified using the special `struct:error:name` meta:
-=======
-    attribute is identified using the special `struct:error:name` metadata,
+    attribute is identified using the special `struct:error:name` meta,
     must be a string and must be required:
->>>>>>> ef09c45f
 
 ```go
 var InsertConflict = ResultType("application/vnd.service.insertconflict", func() {
         Description("InsertConflict is the type of the error values returned when insertion fails because of a conflict")
         Attributes(func() {
                 Attribute("conflict_value", String)
-<<<<<<< HEAD
-                Attribute("error_name", String, "name of error used by goa to encode response", func() {
+                Attribute("name", String, "name of error used by goa to encode response", func() {
                         Meta("struct:error:name")
-=======
                 Attribute("name", String, "name of error used by goa to encode response", func() {
                         Metadata("struct:error:name")
->>>>>>> ef09c45f
                 })
                 Required("conflict_value", "name")
         })
