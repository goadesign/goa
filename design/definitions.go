--- conflicted
+++ resolved
@@ -9,7 +9,6 @@
 	"time"
 
 	"github.com/julienschmidt/httprouter"
-	"github.com/zach-klippenstein/goregen"
 )
 
 var (
@@ -69,14 +68,10 @@
 		MediaTypes map[string]*MediaTypeDefinition
 		// dsl contains the DSL used to create this definition if any.
 		DSL func()
-<<<<<<< HEAD
 		// metadata is a list of key/value pairs
 		Metadata MetadataDefinition
-=======
-
 		// rand is the random generator used to generate examples.
 		rand *RandomGenerator
->>>>>>> 59784fff
 	}
 
 	// ContactDefinition contains the API contact information.
