package apidsl

import (
	"fmt"
	"reflect"
	"regexp"
	"strconv"
	"strings"

	"github.com/goadesign/goa/design"
	"github.com/goadesign/goa/dslengine"
)

// Attribute can be used in: View, Type, Attribute, Attributes
//
// Attribute implements the attribute definition DSL. An attribute describes a data structure
// recursively. Attributes are used for describing request headers, parameters and payloads -
// response bodies and headers - media types	 and types. An attribute definition is recursive:
// attributes may include other attributes. At the basic level an attribute has a name,
// a type and optionally a default value and validation rules. The type of an attribute can be one of:
//
// * The primitive types Boolean, Integer, Number, DateTime, UUID or String.
//
// * A type defined via the Type function.
//
// * A media type defined via the MediaType function.
//
// * An object described recursively with child attributes.
//
// * An array defined using the ArrayOf function.
//
// * An hashmap defined using the HashOf function.
//
// * The special type Any to indicate that the attribute may take any of the types listed above.
//
// Attributes can be defined using the Attribute, Param, Member or Header functions depending
// on where the definition appears. The syntax for all these DSL is the same.
// Here are some examples:
//
//	Attribute("name")					// Defines an attribute of type String
//
//	Attribute("name", func() {
//		Pattern("^foo")					// Adds a validation rule to the attribute
//	})
//
//	Attribute("name", Integer)				// Defines an attribute of type Integer
//
//	Attribute("name", Integer, func() {
//		Default(42)					// With a default value
//	})
//
//	Attribute("name", Integer, "description")		// Specifies a description
//
//	Attribute("name", Integer, "description", func() {
//		Enum(1, 2)					// And validation rules
//	})
//
// Nested attributes:
//
//	Attribute("nested", func() {
//		Description("description")
//		Attribute("child")
//		Attribute("child2", func() {
//			// ....
//		})
//		Required("child")
//	})
//
// Here are all the valid usage of the Attribute function:
//
//	Attribute(name string, dataType DataType, description string, dsl func())
//
//	Attribute(name string, dataType DataType, description string)
//
//	Attribute(name string, dataType DataType, dsl func())
//
//	Attribute(name string, dataType DataType)
//
//	Attribute(name string, dsl func())	// dataType is String or Object (if DSL defines child attributes)
//
//	Attribute(name string)			// dataType is String
func Attribute(name string, args ...interface{}) {
	var parent *design.AttributeDefinition

	switch def := dslengine.CurrentDefinition().(type) {
	case *design.AttributeDefinition:
		parent = def
	case *design.MediaTypeDefinition:
		parent = def.AttributeDefinition
	case design.ContainerDefinition:
		parent = def.Attribute()
	case *design.APIDefinition:
		if def.Params == nil {
			def.Params = new(design.AttributeDefinition)
		}
		parent = def.Params
	case *design.ResourceDefinition:
		if def.Params == nil {
			def.Params = new(design.AttributeDefinition)
		}
		parent = def.Params
	default:
		dslengine.IncompatibleDSL()
	}

	if parent != nil {
		if parent.Type == nil {
			parent.Type = make(design.Object)
		}
		if _, ok := parent.Type.(design.Object); !ok {
			dslengine.ReportError("can't define child attributes on attribute of type %s", parent.Type.Name())
			return
		}

		baseAttr := attributeFromRef(name, parent.Reference)
		dataType, description, dsl := parseAttributeArgs(baseAttr, args...)
		if baseAttr != nil {
			if description != "" {
				baseAttr.Description = description
			}
			if dataType != nil {
				baseAttr.Type = dataType
			}
		} else {
			baseAttr = &design.AttributeDefinition{
				Type:        dataType,
				Description: description,
			}
		}
		baseAttr.Reference = parent.Reference
		if dsl != nil {
			dslengine.Execute(dsl, baseAttr)
		}
		if baseAttr.Type == nil {
			// DSL did not contain an "Attribute" declaration
			baseAttr.Type = design.String
		}
		parent.Type.(design.Object)[name] = baseAttr
	}
}

// attributeFromRef returns a base attribute given a reference data type.
// It takes care of running the DSL on the reference type if it hasn't run yet.
func attributeFromRef(name string, ref design.DataType) *design.AttributeDefinition {
	if ref == nil {
		return nil
	}
	switch t := ref.(type) {
	case *design.UserTypeDefinition:
		if t.DSLFunc != nil {
			dsl := t.DSLFunc
			t.DSLFunc = nil
			dslengine.Execute(dsl, t.AttributeDefinition)
		}
		if att, ok := t.ToObject()[name]; ok {
			return design.DupAtt(att)
		}
	case *design.MediaTypeDefinition:
		if t.DSLFunc != nil {
			dsl := t.DSLFunc
			t.DSLFunc = nil
			dslengine.Execute(dsl, t)
		}
		if att, ok := t.ToObject()[name]; ok {
			return design.DupAtt(att)
		}
	}
	return nil
}

func parseAttributeArgs(baseAttr *design.AttributeDefinition, args ...interface{}) (design.DataType, string, func()) {
	var (
		dataType    design.DataType
		description string
		dsl         func()
		ok          bool
	)

	parseDataType := func(expected string, index int) {
		if name, ok2 := args[index].(string); ok2 {
			// Lookup type by name
			if dataType, ok = design.Design.Types[name]; !ok {
				var mt *design.MediaTypeDefinition
				if mt = design.Design.MediaTypeWithIdentifier(name); mt == nil {
					dataType = design.String // not nil to avoid panics
					dslengine.InvalidArgError(expected, args[index])
				} else {
					dataType = mt
				}
			}
			return
		}
		if dataType, ok = args[index].(design.DataType); !ok {
			dslengine.InvalidArgError(expected, args[index])
		}
	}
	parseDescription := func(expected string, index int) {
		if description, ok = args[index].(string); !ok {
			dslengine.InvalidArgError(expected, args[index])
		}
	}
	parseDSL := func(index int, success, failure func()) {
		if dsl, ok = args[index].(func()); ok {
			success()
		} else {
			failure()
		}
	}

	success := func() {}

	switch len(args) {
	case 0:
		if baseAttr != nil {
			dataType = baseAttr.Type
		} else {
			dataType = design.String
		}
	case 1:
		success = func() {
			if baseAttr != nil {
				dataType = baseAttr.Type
			}
		}
		parseDSL(0, success, func() { parseDataType("type, type name or func()", 0) })
	case 2:
		parseDataType("type or type name", 0)
		parseDSL(1, success, func() { parseDescription("string or func()", 1) })
	case 3:
		parseDataType("type or type name", 0)
		parseDescription("string", 1)
		parseDSL(2, success, func() { dslengine.InvalidArgError("func()", args[2]) })
	default:
		dslengine.ReportError("too many arguments in call to Attribute")
	}

	return dataType, description, dsl
}

// Header can be used in: Headers, APIKeySecurity, JWTSecurity
// Header is an alias of Attribute for the most part.
//
// Within an APIKeySecurity or JWTSecurity definition, Header
// defines that an implementation must check the given header to get
// the API Key.  In this case, no `args` parameter is necessary.
func Header(name string, args ...interface{}) {
	if _, ok := dslengine.CurrentDefinition().(*design.SecuritySchemeDefinition); ok {
		if len(args) != 0 {
			dslengine.ReportError("do not specify args")
			return
		}
		inHeader(name)
		return
	}

	Attribute(name, args...)
}

// Member can be used in: Payload
// Member is an alias of Attribute.
func Member(name string, args ...interface{}) {
	Attribute(name, args...)
}

// Param can be used in: Params
// Param is an alias of Attribute.
func Param(name string, args ...interface{}) {
	Attribute(name, args...)
}

// Default can be used in: Attribute
// Default sets the default value for an attribute.
// See http://json-schema.org/latest/json-schema-validation.html#anchor10.
func Default(def interface{}) {
	if a, ok := attributeDefinition(); ok {
		if a.Type != nil {
			if !a.Type.CanHaveDefault() {
				dslengine.ReportError("%s type cannot have a default value", qualifiedTypeName(a.Type))
			} else if !a.Type.IsCompatible(def) {
				dslengine.ReportError("default value %#v is incompatible with attribute of type %s",
					def, qualifiedTypeName(a.Type))
			} else {
				a.SetDefault(def)
			}
		} else {
			a.SetDefault(def)
		}
	}
}

// Example can be used in: Attribute, Header, Param, HashOf, ArrayOf
// Example sets the example of an attribute to be used for the documentation:
//
//	Attributes(func() {
//		Attribute("ID", Integer, func() {
//			Example(1)
//		})
//		Attribute("name", String, func() {
//			Example("Cabernet Sauvignon")
//		})
//		Attribute("price", String) //If no Example() is provided, goa generates one that fits your specification
//	})
//
// If you do not want an auto-generated example for an attribute, add NoExample() to it.
func Example(exp interface{}) {
	if a, ok := attributeDefinition(); ok {
		if pass := a.SetExample(exp); !pass {
			dslengine.ReportError("example value %#v is incompatible with attribute of type %s",
				exp, a.Type.Name())
		}
	}
}

// NoExample can be used in: Attribute, Header, Param, HashOf, ArrayOf
// NoExample sets the example of an attribute to be blank for the documentation. It is used when
// users don't want any custom or auto-generated example
func NoExample() {
	switch def := dslengine.CurrentDefinition().(type) {
	case *design.APIDefinition:
		def.NoExamples = true
	case *design.AttributeDefinition:
		def.SetExample(nil)
	default:
		dslengine.IncompatibleDSL()
	}
}

// Enum can be used in: Attribute, Header, Param, HashOf, ArrayOf
// Enum adds a "enum" validation to the attribute.
// See http://json-schema.org/latest/json-schema-validation.html#anchor76.
func Enum(val ...interface{}) {
	if a, ok := attributeDefinition(); ok {
		ok := true
		for i, v := range val {
			// When can a.Type be nil? glad you asked
			// There are two ways to write an Attribute declaration with the DSL that
			// don't set the type: with one argument - just the name - in which case the type
			// is set to String or with two arguments - the name and DSL. In this latter form
			// the type can end up being either String - if the DSL does not define any
			// attribute - or object if it does.
			// Why allowing this? because it's not always possible to specify the type of an
			// object - an object may just be declared inline to represent a substructure.
			// OK then why not assuming object and not allowing for string? because the DSL
			// where there's only one argument and the type is string implicitly is very
			// useful and common, for example to list attributes that refer to other attributes
			// such as responses that refer to responses defined at the API level or links that
			// refer to the media type attributes. So if the form that takes a DSL always ended
			// up defining an object we'd have a weird situation where one arg is string and
			// two args is object. Breaks the least surprise principle. Soooo long story
			// short the lesser evil seems to be to allow the ambiguity. Also tests like the
			// one below are really a convenience to the user and not a fundamental feature
			// - not checking in the case the type is not known yet is OK.
			if a.Type != nil && !a.Type.IsCompatible(v) {
				dslengine.ReportError("value %#v at index %d is incompatible with attribute of type %s",
					v, i, a.Type.Name())
				ok = false
			}
		}
		if ok {
			a.AddValues(val)
		}
	}
}

// SupportedValidationFormats lists the supported formats for use with the
// Format DSL.
var SupportedValidationFormats = []string{
	"cidr",
	"date-time",
	"email",
	"hostname",
	"ipv4",
	"ipv6",
	"ip",
	"mac",
	"regexp",
	"uri",
}

// Format can be used in: Attribute, Header, Param, HashOf, ArrayOf
// Format adds a "format" validation to the attribute.
// See http://json-schema.org/latest/json-schema-validation.html#anchor104.
// The formats supported by goa are:
//
// "date-time": RFC3339 date time
//
// "email": RFC5322 email address
//
// "hostname": RFC1035 internet host name
//
// "ipv4", "ipv6", "ip": RFC2373 IPv4, IPv6 address or either
//
// "uri": RFC3986 URI
//
// "mac": IEEE 802 MAC-48, EUI-48 or EUI-64 MAC address
//
// "cidr": RFC4632 or RFC4291 CIDR notation IP address
//
// "regexp": RE2 regular expression
func Format(f string) {
	if a, ok := attributeDefinition(); ok {
		if a.Type != nil && a.Type.Kind() != design.StringKind {
			incompatibleAttributeType("format", a.Type.Name(), "a string")
		} else {
			supported := false
			for _, s := range SupportedValidationFormats {
				if s == f {
					supported = true
					break
				}
			}
			if !supported {
				dslengine.ReportError("unsupported format %#v, supported formats are: %s",
					f, strings.Join(SupportedValidationFormats, ", "))
			} else {
				if a.Validation == nil {
					a.Validation = &dslengine.ValidationDefinition{}
				}
				a.Validation.Format = f
			}
		}
	}
}

// Pattern can be used in: Attribute, Header, Param, HashOf, ArrayOf
// Pattern adds a "pattern" validation to the attribute.
// See http://json-schema.org/latest/json-schema-validation.html#anchor33.
func Pattern(p string) {
	if a, ok := attributeDefinition(); ok {
		if a.Type != nil && a.Type.Kind() != design.StringKind {
			incompatibleAttributeType("pattern", a.Type.Name(), "a string")
		} else {
			_, err := regexp.Compile(p)
			if err != nil {
				dslengine.ReportError("invalid pattern %#v, %s", p, err)
			} else {
				if a.Validation == nil {
					a.Validation = &dslengine.ValidationDefinition{}
				}
				a.Validation.Pattern = p
			}
		}
	}
}

// Minimum can be used in: Attribute, Header, Param, HashOf, ArrayOf
// Minimum adds a "minimum" validation to the attribute.
// See http://json-schema.org/latest/json-schema-validation.html#anchor21.
func Minimum(val interface{}) {
	if a, ok := attributeDefinition(); ok {
		if a.Type != nil && a.Type.Kind() != design.IntegerKind && a.Type.Kind() != design.NumberKind {
			incompatibleAttributeType("minimum", a.Type.Name(), "an integer or a number")
		} else {
			var f float64
			switch v := val.(type) {
			case float32, float64, int, int8, int16, int32, int64, uint8, uint16, uint32, uint64:
				f = reflect.ValueOf(v).Convert(reflect.TypeOf(float64(0.0))).Float()
			case string:
				var err error
				f, err = strconv.ParseFloat(v, 64)
				if err != nil {
					dslengine.ReportError("invalid number value %#v", v)
					return
				}
			default:
				dslengine.ReportError("invalid number value %#v", v)
				return
			}
			if a.Validation == nil {
				a.Validation = &dslengine.ValidationDefinition{}
			}
			a.Validation.Minimum = &f
		}
	}
}

// Maximum can be used in: Attribute, Header, Param, HashOf, ArrayOf
// Maximum adds a "maximum" validation to the attribute.
// See http://json-schema.org/latest/json-schema-validation.html#anchor17.
func Maximum(val interface{}) {
	if a, ok := attributeDefinition(); ok {
		if a.Type != nil && a.Type.Kind() != design.IntegerKind && a.Type.Kind() != design.NumberKind {
			incompatibleAttributeType("maximum", a.Type.Name(), "an integer or a number")
		} else {
			var f float64
			switch v := val.(type) {
			case float32, float64, int, int8, int16, int32, int64, uint8, uint16, uint32, uint64:
				f = reflect.ValueOf(v).Convert(reflect.TypeOf(float64(0.0))).Float()
			case string:
				var err error
				f, err = strconv.ParseFloat(v, 64)
				if err != nil {
					dslengine.ReportError("invalid number value %#v", v)
					return
				}
			default:
				dslengine.ReportError("invalid number value %#v", v)
				return
			}
			if a.Validation == nil {
				a.Validation = &dslengine.ValidationDefinition{}
			}
			a.Validation.Maximum = &f
		}
	}
}

// MinLength can be used in: Attribute, Header, Param, HashOf, ArrayOf
<<<<<<< HEAD
// MinLength adss a "minItems" validation to the attribute.
=======
// MinLength adds a "minItems" validation to the attribute.
>>>>>>> c5734282
// See http://json-schema.org/latest/json-schema-validation.html#anchor45.
func MinLength(val int) {
	if a, ok := attributeDefinition(); ok {
		if a.Type != nil && a.Type.Kind() != design.StringKind && a.Type.Kind() != design.ArrayKind && a.Type.Kind() != design.HashKind {
			incompatibleAttributeType("minimum length", a.Type.Name(), "a string or an array")
		} else {
			if a.Validation == nil {
				a.Validation = &dslengine.ValidationDefinition{}
			}
			a.Validation.MinLength = &val
		}
	}
}

// MaxLength can be used in: Attribute, Header, Param, HashOf, ArrayOf
<<<<<<< HEAD
// MaxLength adss a "maxItems" validation to the attribute.
=======
// MaxLength adds a "maxItems" validation to the attribute.
>>>>>>> c5734282
// See http://json-schema.org/latest/json-schema-validation.html#anchor42.
func MaxLength(val int) {
	if a, ok := attributeDefinition(); ok {
		if a.Type != nil && a.Type.Kind() != design.StringKind && a.Type.Kind() != design.ArrayKind {
			incompatibleAttributeType("maximum length", a.Type.Name(), "a string or an array")
		} else {
			if a.Validation == nil {
				a.Validation = &dslengine.ValidationDefinition{}
			}
			a.Validation.MaxLength = &val
		}
	}
}

// Required can be used in: Attributes, Headers, Payload, Type, Params
// Required adds a "required" validation to the attribute.
// See http://json-schema.org/latest/json-schema-validation.html#anchor61.
func Required(names ...string) {
	var at *design.AttributeDefinition

	switch def := dslengine.CurrentDefinition().(type) {
	case *design.AttributeDefinition:
		at = def
	case *design.MediaTypeDefinition:
		at = def.AttributeDefinition
	default:
		dslengine.IncompatibleDSL()
		return
	}

	if at.Type != nil && at.Type.Kind() != design.ObjectKind {
		incompatibleAttributeType("required", at.Type.Name(), "an object")
	} else {
		if at.Validation == nil {
			at.Validation = &dslengine.ValidationDefinition{}
		}
		at.Validation.AddRequired(names)
	}
}

// incompatibleAttributeType reports an error for validations defined on
// incompatible attributes (e.g. max value on string).
func incompatibleAttributeType(validation, actual, expected string) {
	dslengine.ReportError("invalid %s validation definition: attribute must be %s (but type is %s)",
		validation, expected, actual)
}

// qualifiedTypeName returns the qualified type name for the given data type.
// This is useful in reporting types in error messages.
// (e.g) array<string>, hash<string, string>, hash<string, array<int>>
func qualifiedTypeName(t design.DataType) string {
	switch t.Kind() {
	case design.DateTimeKind:
		return "datetime"
	case design.ArrayKind:
		return fmt.Sprintf("%s<%s>", t.Name(), qualifiedTypeName(t.ToArray().ElemType.Type))
	case design.HashKind:
		h := t.ToHash()
		return fmt.Sprintf("%s<%s, %s>",
			t.Name(),
			qualifiedTypeName(h.KeyType.Type),
			qualifiedTypeName(h.ElemType.Type),
		)
	}
	return t.Name()
}<|MERGE_RESOLUTION|>--- conflicted
+++ resolved
@@ -506,11 +506,7 @@
 }
 
 // MinLength can be used in: Attribute, Header, Param, HashOf, ArrayOf
-<<<<<<< HEAD
-// MinLength adss a "minItems" validation to the attribute.
-=======
 // MinLength adds a "minItems" validation to the attribute.
->>>>>>> c5734282
 // See http://json-schema.org/latest/json-schema-validation.html#anchor45.
 func MinLength(val int) {
 	if a, ok := attributeDefinition(); ok {
@@ -526,11 +522,7 @@
 }
 
 // MaxLength can be used in: Attribute, Header, Param, HashOf, ArrayOf
-<<<<<<< HEAD
-// MaxLength adss a "maxItems" validation to the attribute.
-=======
 // MaxLength adds a "maxItems" validation to the attribute.
->>>>>>> c5734282
 // See http://json-schema.org/latest/json-schema-validation.html#anchor42.
 func MaxLength(val int) {
 	if a, ok := attributeDefinition(); ok {
