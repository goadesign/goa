--- conflicted
+++ resolved
@@ -338,38 +338,6 @@
       varietal: Syrah
     required:
     - varietal
-<<<<<<< HEAD
-=======
-  PickNoCriteriaResponseBody:
-    title: PickNoCriteriaResponseBody
-    type: string
-    description: Missing criteria
-    example: Rerum ut libero tempore optio corporis quam.
-  PickNoMatchResponseBody:
-    title: PickNoMatchResponseBody
-    type: string
-    description: No bottle matched given criteria
-    example: Quas exercitationem.
-  ShowNotFoundResponseBody:
-    title: ShowNotFoundResponseBody
-    type: object
-    properties:
-      id:
-        type: string
-        description: ID of missing bottle
-        example: Molestiae possimus voluptas aliquam.
-      message:
-        type: string
-        description: Message of error
-        example: bottle 1 not found
-    description: Bottle not found
-    example:
-      id: Quam beatae veniam quaerat sint voluptate error.
-      message: bottle 1 not found
-    required:
-    - message
-    - id
->>>>>>> ef09c45f
   SommelierPickRequestBody:
     title: SommelierPickRequestBody
     type: object
@@ -873,17 +841,29 @@
       name: Longoria
     required:
     - name
-<<<<<<< HEAD
+  WineryResponseTiny:
+    title: 'Mediatype identifier: winery; view=default'
+    type: object
+    properties:
+      name:
+        type: string
+        description: Name of winery
+        example: Longoria
+    description: WineryResponseTiny result type (default view)
+    example:
+      name: Longoria
+    required:
+    - name
   pick_no_criteria_response_body:
     title: pick_no_criteria_response_body
     type: string
     description: Missing criteria
-    example: Exercitationem ducimus expedita in quam eos distinctio.
+    example: Rerum ut libero tempore optio corporis quam.
   pick_no_match_response_body:
     title: pick_no_match_response_body
     type: string
     description: No bottle matched given criteria
-    example: Ut molestiae possimus.
+    example: Quas exercitationem.
   show_not_found_response_body:
     title: show_not_found_response_body
     type: object
@@ -891,30 +871,15 @@
       id:
         type: string
         description: ID of missing bottle
-        example: Nulla architecto magni eos tempora sapiente.
+        example: Molestiae possimus voluptas aliquam.
       message:
         type: string
         description: Message of error
         example: bottle 1 not found
     description: Bottle not found
     example:
-      id: Est beatae eveniet et tempora nobis enim.
+      id: Quam beatae veniam quaerat sint voluptate error.
       message: bottle 1 not found
     required:
     - message
-    - id
-=======
-  WineryResponseTiny:
-    title: 'Mediatype identifier: winery; view=default'
-    type: object
-    properties:
-      name:
-        type: string
-        description: Name of winery
-        example: Longoria
-    description: WineryResponseTiny result type (default view)
-    example:
-      name: Longoria
-    required:
-    - name
->>>>>>> ef09c45f
+    - id