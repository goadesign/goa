--- conflicted
+++ resolved
@@ -766,7 +766,7 @@
 			}
 			data := map[string]interface{}{
 				"PayloadRef":   payloadRef,
-				"HasFields":    design.IsObject(a.MethodExpr.Payload.Type),
+				"HasFields":    expr.IsObject(a.MethodExpr.Payload.Type),
 				"ServiceName":  svc.Name,
 				"EndpointName": ep.Name,
 				"Args":         args,
@@ -1008,17 +1008,8 @@
 		}
 		desc = fmt.Sprintf("%s builds a %s service %s endpoint payload.",
 			name, svc.Name, e.Name())
-<<<<<<< HEAD
 		isObject = expr.IsObject(payload.Type)
 		if body != expr.Empty {
-			ref := "body"
-			if expr.IsObject(body) {
-				ref = "&body"
-			}
-=======
-		isObject = design.IsObject(payload.Type)
-		if body != design.Empty {
->>>>>>> ef09c45f
 			var (
 				svcode string
 				cvcode string
@@ -1031,30 +1022,18 @@
 			}
 			serverArgs = []*InitArgData{{
 				Name:     "body",
-<<<<<<< HEAD
-				Ref:      ref,
+				Ref:      svc.Scope.GoVar("body", body),
 				TypeName: svc.Scope.GoTypeName(&expr.AttributeExpr{Type: body}),
 				TypeRef:  svc.Scope.GoTypeRef(&expr.AttributeExpr{Type: body}),
-=======
-				Ref:      svc.Scope.GoVar("body", body),
-				TypeName: svc.Scope.GoTypeName(&design.AttributeExpr{Type: body}),
-				TypeRef:  svc.Scope.GoTypeRef(&design.AttributeExpr{Type: body}),
->>>>>>> ef09c45f
 				Required: true,
 				Example:  e.Body.Example(expr.Root.API.Random()),
 				Validate: svcode,
 			}}
 			clientArgs = []*InitArgData{{
 				Name:     "body",
-<<<<<<< HEAD
-				Ref:      ref,
+				Ref:      svc.Scope.GoVar("body", body),
 				TypeName: svc.Scope.GoTypeName(&expr.AttributeExpr{Type: body}),
 				TypeRef:  svc.Scope.GoTypeRef(&expr.AttributeExpr{Type: body}),
-=======
-				Ref:      svc.Scope.GoVar("body", body),
-				TypeName: svc.Scope.GoTypeName(&design.AttributeExpr{Type: body}),
-				TypeRef:  svc.Scope.GoTypeRef(&design.AttributeExpr{Type: body}),
->>>>>>> ef09c45f
 				Required: true,
 				Example:  e.Body.Example(expr.Root.API.Random()),
 				Validate: cvcode,
@@ -1870,7 +1849,7 @@
 				}
 			}
 		} else {
-			varname = svc.Scope.GoTypeRef(&design.AttributeExpr{Type: body.Type})
+			varname = svc.Scope.GoTypeRef(&expr.AttributeExpr{Type: body.Type})
 			validateRef = codegen.RecursiveValidationCode(body, true, svr, !svr, "body")
 			desc = body.Description
 		}
