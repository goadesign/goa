package codegen

import (
	"fmt"
	"path/filepath"

	"goa.design/goa/v3/codegen"
	"goa.design/goa/v3/codegen/service"
	"goa.design/goa/v3/expr"
)

// ClientFiles returns the generated HTTP client files.
func ClientFiles(genpkg string, root *expr.RootExpr) []*codegen.File {
	var files []*codegen.File
	for _, svc := range root.API.HTTP.Services {
		files = append(files, clientFile(genpkg, svc))
		if f := websocketClientFile(genpkg, svc); f != nil {
			files = append(files, f)
		}
	}
	for _, svc := range root.API.HTTP.Services {
		if f := clientEncodeDecodeFile(genpkg, svc); f != nil {
			files = append(files, f)
		}
	}
	return files
}

// clientFile returns the client HTTP transport file
func clientFile(genpkg string, svc *expr.HTTPServiceExpr) *codegen.File {
	data := HTTPServices.Get(svc.Name())
	svcName := codegen.SnakeCase(data.Service.VarName)
	path := filepath.Join(codegen.Gendir, "http", svcName, "client", "client.go")
	title := fmt.Sprintf("%s client HTTP transport", svc.Name())
	sections := []*codegen.SectionTemplate{
		codegen.Header(title, "client", []*codegen.ImportSpec{
			{Path: "context"},
			{Path: "fmt"},
			{Path: "io"},
			{Path: "mime/multipart"},
			{Path: "net/http"},
			{Path: "strconv"},
			{Path: "strings"},
			{Path: "time"},
			{Path: "github.com/gorilla/websocket"},
			codegen.GoaImport(""),
			codegen.GoaNamedImport("http", "goahttp"),
			{Path: genpkg + "/" + svcName, Name: data.Service.PkgName},
			{Path: genpkg + "/" + svcName + "/" + "views", Name: data.Service.ViewsPkg},
		}),
	}
	sections = append(sections, &codegen.SectionTemplate{
		Name:    "client-struct",
		Source:  clientStructT,
		Data:    data,
		FuncMap: map[string]interface{}{"hasWebSocket": hasWebSocket},
	})

	for _, e := range data.Endpoints {
		if e.MultipartRequestEncoder != nil {
			sections = append(sections, &codegen.SectionTemplate{
				Name:   "multipart-request-encoder-type",
				Source: multipartRequestEncoderTypeT,
				Data:   e.MultipartRequestEncoder,
			})
		}
	}

	sections = append(sections, &codegen.SectionTemplate{
		Name:    "client-init",
		Source:  clientInitT,
		Data:    data,
		FuncMap: map[string]interface{}{"hasWebSocket": hasWebSocket},
	})

	for _, e := range data.Endpoints {
		sections = append(sections, &codegen.SectionTemplate{
			Name:    "client-endpoint-init",
			Source:  endpointInitT,
			Data:    e,
			FuncMap: map[string]interface{}{"isWebSocketEndpoint": isWebSocketEndpoint},
		})
	}

	return &codegen.File{Path: path, SectionTemplates: sections}
}

// clientEncodeDecodeFile returns the file containing the HTTP client encoding
// and decoding logic.
func clientEncodeDecodeFile(genpkg string, svc *expr.HTTPServiceExpr) *codegen.File {
	data := HTTPServices.Get(svc.Name())
	svcName := codegen.SnakeCase(data.Service.VarName)
	path := filepath.Join(codegen.Gendir, "http", svcName, "client", "encode_decode.go")
	title := fmt.Sprintf("%s HTTP client encoders and decoders", svc.Name())
	sections := []*codegen.SectionTemplate{
		codegen.Header(title, "client", []*codegen.ImportSpec{
			{Path: "bytes"},
			{Path: "context"},
			{Path: "fmt"},
			{Path: "io"},
			{Path: "io/ioutil"},
			{Path: "mime/multipart"},
			{Path: "net/http"},
			{Path: "net/url"},
			{Path: "os"},
			{Path: "strconv"},
			{Path: "strings"},
			{Path: "unicode/utf8"},
			codegen.GoaImport(""),
			codegen.GoaNamedImport("http", "goahttp"),
			{Path: genpkg + "/" + svcName, Name: data.Service.PkgName},
			{Path: genpkg + "/" + svcName + "/" + "views", Name: data.Service.ViewsPkg},
		}),
	}

	for _, e := range data.Endpoints {
		sections = append(sections, &codegen.SectionTemplate{
			Name:   "request-builder",
			Source: requestBuilderT,
			Data:   e,
		})
		if e.RequestEncoder != "" && e.Payload.Ref != "" {
			sections = append(sections, &codegen.SectionTemplate{
				Name:   "request-encoder",
				Source: requestEncoderT,
				FuncMap: map[string]interface{}{
					"typeConversionData": typeConversionData,
					"mapConversionData":  mapConversionData,
					"goTypeRef": func(dt expr.DataType) string {
						return service.Services.Get(svc.Name()).Scope.GoTypeRef(&expr.AttributeExpr{Type: dt})
					},
					"isBearer":    isBearer,
					"aliasedType": fieldType,
					"isAliased": func(dt expr.DataType) bool {
						_, ok := dt.(expr.UserType)
						return ok
					},
				},
				Data: e,
			})
		}
		if e.MultipartRequestEncoder != nil {
			sections = append(sections, &codegen.SectionTemplate{
				Name:   "multipart-request-encoder",
				Source: multipartRequestEncoderT,
				Data:   e.MultipartRequestEncoder,
			})
		}
		if e.Result != nil || len(e.Errors) > 0 {
			sections = append(sections, &codegen.SectionTemplate{
				Name:   "response-decoder",
				Source: responseDecoderT,
				Data:   e,
				FuncMap: map[string]interface{}{
					"goTypeRef": func(dt expr.DataType) string {
						return service.Services.Get(svc.Name()).Scope.GoTypeRef(&expr.AttributeExpr{Type: dt})
					},
				},
			})
		}
		if e.Method.SkipRequestBodyEncodeDecode {
			sections = append(sections, &codegen.SectionTemplate{
				Name:   "buid-stream-request",
				Source: buildStreamRequestT,
				Data:   e,
			})
		}
	}
	for _, h := range data.ClientTransformHelpers {
		sections = append(sections, &codegen.SectionTemplate{
			Name:   "client-transform-helper",
			Source: transformHelperT,
			Data:   h,
		})
	}

	return &codegen.File{Path: path, SectionTemplates: sections}
}

// typeConversionData produces the template data suitable for executing the
// "header_conversion" template.
func typeConversionData(dt, ft expr.DataType, varName string, target string) map[string]interface{} {
	ut, isut := ft.(expr.UserType)
	if isut {
		ft = ut.Attribute().Type
	}
	return map[string]interface{}{
		"Type":      dt,
		"FieldType": ft,
		"VarName":   varName,
		"Target":    target,
		"IsAliased": isut,
	}
}

func mapConversionData(dt, ft expr.DataType, varName, sourceVar, sourceField string, newVar bool) map[string]interface{} {
	ut, isut := ft.(expr.UserType)
	if isut {
		ft = ut.Attribute().Type
	}
	return map[string]interface{}{
		"Type":        dt,
		"FieldType":   ft,
		"VarName":     varName,
		"SourceVar":   sourceVar,
		"SourceField": sourceField,
		"NewVar":      newVar,
		"IsAliased":   isut,
	}
}

func fieldType(ft expr.DataType) expr.DataType {
	ut, isut := ft.(expr.UserType)
	if isut {
		return ut.Attribute().Type
	}
	return ft
}

// isBearer returns true if the security scheme uses a Bearer scheme.
func isBearer(schemes []*service.SchemeData) bool {
	for _, s := range schemes {
		if s.Name != "Authorization" {
			continue
		}
		if s.Type == "JWT" || s.Type == "OAuth2" {
			return true
		}
	}
	return false
}

// input: ServiceData
const clientStructT = `{{ printf "%s lists the %s service endpoint HTTP clients." .ClientStruct .Service.Name | comment }}
type {{ .ClientStruct }} struct {
	{{- range .Endpoints }}
	{{ printf "%s Doer is the HTTP client used to make requests to the %s endpoint." .Method.VarName .Method.Name | comment }}
	{{ .Method.VarName }}Doer goahttp.Doer
	{{ end }}
	// RestoreResponseBody controls whether the response bodies are reset after
	// decoding so they can be read again.
	RestoreResponseBody bool

	scheme     string
	host       string
	encoder    func(*http.Request) goahttp.Encoder
	decoder    func(*http.Response) goahttp.Decoder
	{{- if hasWebSocket . }}
	dialer goahttp.Dialer
	configurer *ConnConfigurer
	{{- end }}
}
`

// input: ServiceData
const clientInitT = `{{ printf "New%s instantiates HTTP clients for all the %s service servers." .ClientStruct .Service.Name | comment }}
func New{{ .ClientStruct }}(
	scheme string,
	host string,
	doer goahttp.Doer,
	enc func(*http.Request) goahttp.Encoder,
	dec func(*http.Response) goahttp.Decoder,
	restoreBody bool,
	{{- if hasWebSocket . }}
	dialer goahttp.Dialer,
	cfn *ConnConfigurer,
	{{- end }}
) *{{ .ClientStruct }} {
{{- if hasWebSocket . }}
	if cfn == nil {
		cfn = &ConnConfigurer{}
	}
{{- end }}
	return &{{ .ClientStruct }}{
		{{- range .Endpoints }}
		{{ .Method.VarName }}Doer: doer,
		{{- end }}
		RestoreResponseBody: restoreBody,
		scheme:            scheme,
		host:              host,
		decoder:           dec,
		encoder:           enc,
		{{- if hasWebSocket . }}
		dialer: dialer,
		configurer: cfn,
		{{- end }}
	}
}
`

// input: EndpointData
const endpointInitT = `{{ printf "%s returns an endpoint that makes HTTP requests to the %s service %s server." .EndpointInit .ServiceName .Method.Name | comment }}
func (c *{{ .ClientStruct }}) {{ .EndpointInit }}({{ if .MultipartRequestEncoder }}{{ .MultipartRequestEncoder.VarName }} {{ .MultipartRequestEncoder.FuncName }}{{ end }}) goa.Endpoint {
	var (
		{{- if and .ClientWebSocket .RequestEncoder }}
		encodeRequest  = {{ .RequestEncoder }}({{ if .MultipartRequestEncoder }}{{ .MultipartRequestEncoder.InitName }}({{ .MultipartRequestEncoder.VarName }}){{ else }}c.encoder{{ end }})
		{{- else }}
			{{- if .RequestEncoder }}
		encodeRequest  = {{ .RequestEncoder }}({{ if .MultipartRequestEncoder }}{{ .MultipartRequestEncoder.InitName }}({{ .MultipartRequestEncoder.VarName }}){{ else }}c.encoder{{ end }})
			{{- end }}
		{{- end }}
		decodeResponse = {{ .ResponseDecoder }}(c.decoder, c.RestoreResponseBody)
	)
	return func(ctx context.Context, v interface{}) (interface{}, error) {
		req, err := c.{{ .RequestInit.Name }}(ctx, {{ range .RequestInit.ClientArgs }}{{ .Ref }}, {{ end }})
		if err != nil {
			return nil, err
		}
	{{- if .RequestEncoder }}
		err = encodeRequest(req, v)
		if err != nil {
			return nil, err
		}
	{{- end }}

	{{- if isWebSocketEndpoint . }}
		var cancel context.CancelFunc
		ctx, cancel = context.WithCancel(ctx)
		conn, resp, err := c.dialer.DialContext(ctx, req.URL.String(), req.Header)
		if err != nil {
			if resp != nil {
				return decodeResponse(resp)
			}
			return nil, goahttp.ErrRequestError("{{ .ServiceName }}", "{{ .Method.Name }}", err)
		}
		if c.configurer.{{ .Method.VarName }}Fn != nil {
			conn = c.configurer.{{ .Method.VarName }}Fn(conn, cancel)
		}
		{{- if eq .ClientWebSocket.SendName "" }}
		go func() {
			<-ctx.Done()
			conn.WriteControl(
				websocket.CloseMessage,
				websocket.FormatCloseMessage(websocket.CloseNormalClosure, "client closing connection"),
				time.Now().Add(time.Second),
			)
			conn.Close()
		}()
		{{- end }}
		stream := &{{ .ClientWebSocket.VarName }}{conn: conn}
		{{- if .Method.ViewedResult }}
			{{- if not .Method.ViewedResult.ViewName }}
		view := resp.Header.Get("goa-view")
		stream.SetView(view)
			{{- end }}
		{{- end }}
		return stream, nil
	{{- else }}
		resp, err := c.{{ .Method.VarName }}Doer.Do(req)
		if err != nil {
			return nil, goahttp.ErrRequestError("{{ .ServiceName }}", "{{ .Method.Name }}", err)
		}
		{{- if .Method.SkipResponseBodyEncodeDecode }}
		{{ if .Result.Ref }}res{{ else }}_{{ end }}, err {{ if .Result.Ref }}:{{ end }}= decodeResponse(resp)
		if err != nil {
			resp.Body.Close()
			return nil, goahttp.ErrDecodingError("{{ .ServiceName }}", "{{ .Method.Name }}", err)
		}
		return &{{ .ServicePkgName }}.{{ .Method.ResponseStruct }}{ {{ if .Result.Ref }}Result: res.({{ .Result.Ref }}), {{ end }}Body: resp.Body}, nil
		{{- else }}
		return decodeResponse(resp)
		{{- end }}
	{{- end }}
	}
}
`

// input: EndpointData
const requestBuilderT = `{{ comment .RequestInit.Description }}
func (c *{{ .ClientStruct }}) {{ .RequestInit.Name }}(ctx context.Context, {{ range .RequestInit.ClientArgs }}{{ .Name }} {{ .TypeRef }},{{ end }}) (*http.Request, error) {
	{{- .RequestInit.ClientCode }}
}
`

// input: EndpointData
const requestEncoderT = `{{ printf "%s returns an encoder for requests sent to the %s %s server." .RequestEncoder .ServiceName .Method.Name | comment }}
func {{ .RequestEncoder }}(encoder func(*http.Request) goahttp.Encoder) func(*http.Request, interface{}) error {
	return func(req *http.Request, v interface{}) error {
		{{- if .Method.SkipRequestBodyEncodeDecode }}
		data, ok := v.(*{{ .ServicePkgName }}.{{ .Method.RequestStruct }})
		if !ok {
			return goahttp.ErrInvalidType("{{ .ServiceName }}", "{{ .Method.Name }}", "*{{ .ServicePkgName}}.{{ .Method.RequestStruct }}", v)
		}
		p := data.Payload
		{{- else }}
		p, ok := v.({{ .Payload.Ref }})
		if !ok {
			return goahttp.ErrInvalidType("{{ .ServiceName }}", "{{ .Method.Name }}", "{{ .Payload.Ref }}", v)
		}
		{{- end }}
	{{- range .Payload.Request.Headers }}
		{{- if .FieldName }}
			{{- if .FieldPointer }}
		if p.{{ .FieldName }} != nil {
			{{- else }}
			{
			{{- end }}
			{{- if (and (eq .Name "Authorization") (isBearer $.HeaderSchemes)) }}
		if !strings.Contains({{ if .FieldPointer }}*{{ end }}p.{{ .FieldName }}, " ") {
			req.Header.Set({{ printf "%q" .Name }}, "Bearer "+{{ if .FieldPointer }}*{{ end }}p.{{ .FieldName }})
		} else {
			{{- end }}
<<<<<<< HEAD
			{{- if eq .Type.Name "string" }}
			req.Header.Set({{ printf "%q" .Name }}, {{ if .FieldPointer }}*{{ end }}p.{{ .FieldName }})
			{{- else if .StringSlice }}
			for _, value := range p{{ if .FieldName }}.{{ .FieldName }}{{ end }} {
				req.Header.Add({{ printf "%q" .Name }}, value)
			}
			{{- else if .Slice }}
			for _, value := range p{{ if .FieldName }}.{{ .FieldName }}{{ end }} {
				{{ template "type_conversion" (typeConversionData .Type.ElemType.Type (aliasedType .FieldType).ElemType.Type "valueStr" "value") }}
				req.Header.Add("{{ .Name }}", valueStr)
			{{- else }}
			value := {{ if .FieldPointer }}*{{ end }}p.{{ .FieldName }}
			{{ template "type_conversion" (typeConversionData .Type .FieldType "valueStr" "value") }}
			req.Header.Set({{ printf "%q" .Name }}, valueStr)
=======
			head := {{ if .FieldPointer }}*{{ end }}p.{{ .FieldName }}
			{{- if eq .Type.Name "array" }}
			for _, val := range head {
				{{- if eq .Type.ElemType.Type.Name "string" }}
				req.Header.Add({{ printf "%q" .Name }}, val)
				{{- else }}
				{{ template "type_conversion" (typeConversionData .Type.ElemType.Type "valStr" "val") }}
				req.Header.Add({{ printf "%q" .Name }}, valStr)
				{{- end }}
			}
			{{- else if eq .Type.Name "string" }}
			req.Header.Set({{ printf "%q" .Name }}, head)
			{{- else }}
			{{ template "type_conversion" (typeConversionData .Type "headStr" "head") }}
			req.Header.Set({{ printf "%q" .Name }}, headStr)
>>>>>>> 02fd584a
			{{- end }}
			{{- if (and (eq .Name "Authorization") (isBearer $.HeaderSchemes)) }}
		}
			{{- end }}
		}
		{{- end }}
	{{- end }}
	{{- if or .Payload.Request.QueryParams }}
		values := req.URL.Query()
	{{- end }}
	{{- range .Payload.Request.QueryParams }}
		{{- if .MapQueryParams }}
		for key, value := range p{{ if .FieldName }}.{{ .FieldName }}{{ end }} {
			{{ template "type_conversion" (typeConversionData .Type.KeyType.Type (aliasedType .FieldType).KeyType.Type "keyStr" "key") }}
			{{- if eq .Type.ElemType.Type.Name "array" }}
			for _, val := range value {
				{{ template "type_conversion" (typeConversionData .Type.ElemType.Type.ElemType.Type (aliasedType (aliasedType .FieldType).ElemType.Type).ElemType.Type "valStr" "val") }}
				values.Add(keyStr, valStr)
			}
			{{- else }}
			{{ template "type_conversion" (typeConversionData .Type.ElemType.Type (aliasedType .FieldType).ElemType.Type "valueStr" "value") }}
			values.Add(keyStr, valueStr)
			{{- end }}
    }
		{{- else if .StringSlice }}
			for _, value := range p{{ if .FieldName }}.{{ .FieldName }}{{ end }} {
				values.Add("{{ .Name }}", value)
			}
		{{- else if .Slice }}
			for _, value := range p{{ if .FieldName }}.{{ .FieldName }}{{ end }} {
				{{ template "type_conversion" (typeConversionData .Type.ElemType.Type (aliasedType .FieldType).ElemType.Type "valueStr" "value") }}
				values.Add("{{ .Name }}", valueStr)
			}
		{{- else if .Map }}
			{{- template "map_conversion" (mapConversionData .Type .FieldType .Name "p" .FieldName true) }}
		{{- else if .FieldName }}
			{{- if .FieldPointer }}
		if p.{{ .FieldName }} != nil {
			{{- end }}
		values.Add("{{ .Name }}",
			{{- if eq .Type.Name "bytes" }} string(
			{{- else if not (eq .Type.Name "string") }} fmt.Sprintf("%v",
			{{- end }}
			{{- if .FieldPointer }}*{{ end }}p.{{ .FieldName }}
			{{- if or (eq .Type.Name "bytes") (not (eq .Type.Name "string")) }})
			{{- end }})
			{{- if .FieldPointer }}
		}
			{{- end }}
		{{- else }}
			{{- if eq .Type.Name "string" }}
				values.Add("{{ .Name }}", p)
			{{- else }}
				{{ template "type_conversion" (typeConversionData .Type .FieldType "pStr" "p") }}
				values.Add("{{ .Name }}", pStr)
			{{- end }}
		{{- end }}
	{{- end }}
	{{- if .Payload.Request.QueryParams }}
		req.URL.RawQuery = values.Encode()
	{{- end }}
	{{- if .MultipartRequestEncoder }}
		if err := encoder(req).Encode(p); err != nil {
			return goahttp.ErrEncodingError("{{ .ServiceName }}", "{{ .Method.Name }}", err)
		}
	{{- else if .Payload.Request.ClientBody }}
		{{- if .Payload.Request.ClientBody.Init }}
		body := {{ .Payload.Request.ClientBody.Init.Name }}({{ range .Payload.Request.ClientBody.Init.ClientArgs }}{{ if .FieldPointer }}&{{ end }}{{ .Name }}, {{ end }})
		{{- else }}
		body := p{{ if .Payload.Request.PayloadAttr }}.{{ .Payload.Request.PayloadAttr }}{{ end }}
		{{- end }}
		if err := encoder(req).Encode(&body); err != nil {
			return goahttp.ErrEncodingError("{{ .ServiceName }}", "{{ .Method.Name }}", err)
		}
	{{- end }}
	{{- if .BasicScheme }}{{ with .BasicScheme }}
		{{- if not .UsernameRequired }}
		if p.{{ .UsernameField }} != nil {
		{{- end }}
		{{- if not .PasswordRequired }}
		if p.{{ .PasswordField }} != nil {
		{{- end }}
		req.SetBasicAuth({{ if .UsernamePointer }}*{{ end }}p.{{ .UsernameField }}, {{ if .PasswordPointer }}*{{ end }}p.{{ .PasswordField }})
		{{- if not .UsernameRequired }}
		}
		{{- end }}
		{{- if not .PasswordRequired }}
		}
		{{- end }}
	{{- end }}{{ end }}
		return nil
	}
}

{{- define "map_conversion" }}
  for k{{ if not (eq .Type.KeyType.Type.Name "string") }}Raw{{ end }}, value := range {{ .SourceVar }}{{ if .SourceField }}.{{ .SourceField }}{{ end }} {
		{{- if not (eq .Type.KeyType.Type.Name "string") }}
			{{ template "type_conversion" (typeConversionData .Type.KeyType.Type .FieldType.KeyType.Type "k" "kRaw") }}
		{{- end }}
		key {{ if .NewVar }}:={{ else }}={{ end }} fmt.Sprintf("{{ .VarName }}[%s]", {{ if not .NewVar }}key, {{ end }}k)
		{{- if eq .Type.ElemType.Type.Name "string" }}
			values.Add(key, {{ if (isAliased .FieldType.ElemType.Type) }}string({{ end }}value{{ if (isAliased .FieldType.ElemType.Type) }}){{ end }})
		{{- else if eq .Type.ElemType.Type.Name "map" }}
			{{- template "map_conversion" (mapConversionData .Type.ElemType.Type .FieldType.ElemType.Type "%s" "value" "" false) }}
		{{- else if eq .Type.ElemType.Type.Name "array" }}
			{{- if and (eq .Type.ElemType.Type.ElemType.Type.Name "string") (not (isAliased .FieldType.ElemType.Type.ElemType.Type)) }}
				values[key] = value
			{{- else }}
				for _, val := range value {
					{{ template "type_conversion" (typeConversionData .Type.ElemType.Type.ElemType.Type (aliasedType .FieldType.ElemType.Type).ElemType.Type "valStr" "val") }}
					values.Add(key, valStr)
				}
			{{- end }}
		{{- else }}
			{{ template "type_conversion" (typeConversionData .Type.ElemType.Type .FieldType.ElemType.Type "valueStr" "value") }}
			values.Add(key, valueStr)
		{{- end }}
	}
{{- end }}

{{- define "type_conversion" }}
  {{- if eq .Type.Name "boolean" -}}
    {{ .VarName }} := strconv.FormatBool({{ if .IsAliased }}bool({{ end }}{{ .Target }}{{ if .IsAliased }}){{ end }})
  {{- else if eq .Type.Name "int" -}}
    {{ .VarName }} := strconv.Itoa({{ if .IsAliased }}int({{ end }}{{ .Target }}{{ if .IsAliased }}){{ end }})
  {{- else if eq .Type.Name "int32" -}}
    {{ .VarName }} := strconv.FormatInt(int64({{ .Target }}), 10)
  {{- else if eq .Type.Name "int64" -}}
    {{ .VarName }} := strconv.FormatInt({{ if .IsAliased }}int64({{ end }}{{ .Target }}{{ if .IsAliased }}){{ end }}, 10)
  {{- else if eq .Type.Name "uint" -}}
    {{ .VarName }} := strconv.FormatUint(uint64({{ .Target }}), 10)
  {{- else if eq .Type.Name "uint32" -}}
    {{ .VarName }} := strconv.FormatUint(uint64({{ .Target }}), 10)
  {{- else if eq .Type.Name "uint64" -}}
    {{ .VarName }} := strconv.FormatUint({{ if .IsAliased }}uint64({{ end }}{{ .Target }}{{ if .IsAliased }}){{ end }}, 10)
  {{- else if eq .Type.Name "float32" -}}
    {{ .VarName }} := strconv.FormatFloat(float64({{ .Target }}), 'f', -1, 32)
  {{- else if eq .Type.Name "float64" -}}
    {{ .VarName }} := strconv.FormatFloat({{ if .IsAliased }}float64({{ end }}{{ .Target }}{{ if .IsAliased }}){{ end }}, 'f', -1, 64)
	{{- else if eq .Type.Name "string" -}}
    {{ .VarName }} := {{ if .IsAliased }}string({{ end }}{{ .Target }}{{ if .IsAliased }}){{ end }}
  {{- else if eq .Type.Name "bytes" -}}
    {{ .VarName }} := string({{ .Target }})
  {{- else if eq .Type.Name "any" -}}
    {{ .VarName }} := fmt.Sprintf("%v", {{ .Target }})
  {{- else }}
    // unsupported type {{ .Type.Name }} for field {{ .FieldName }}
  {{- end }}
{{- end }}
`

// input: EndpointData
const responseDecoderT = `{{ printf "%s returns a decoder for responses returned by the %s %s endpoint. restoreBody controls whether the response body should be restored after having been read." .ResponseDecoder .ServiceName .Method.Name | comment }}
{{- if .Errors }}
{{ printf "%s may return the following errors:" .ResponseDecoder | comment }}
	{{- range $gerr := .Errors }}
	{{- range $errors := .Errors }}
//	- {{ printf "%q" .Name }} (type {{ .Ref }}): {{ .Response.StatusCode }}{{ if .Response.Description }}, {{ .Response.Description }}{{ end }}
	{{- end }}
	{{- end }}
//	- error: internal error
{{- end }}
func {{ .ResponseDecoder }}(decoder func(*http.Response) goahttp.Decoder, restoreBody bool) func(*http.Response) (interface{}, error) {
	return func(resp *http.Response) (interface{}, error) {
		if restoreBody {
			b, err := ioutil.ReadAll(resp.Body)
			if err != nil {
				return nil, err
			}
			resp.Body = ioutil.NopCloser(bytes.NewBuffer(b))
			defer func() {
				resp.Body = ioutil.NopCloser(bytes.NewBuffer(b))
			}()
		}
		{{- if not .Method.SkipResponseBodyEncodeDecode }} else {
			defer resp.Body.Close()
		}
		{{- end }}
		switch resp.StatusCode {
	{{- range .Result.Responses }}
		case {{ .StatusCode }}:
` + singleResponseT + `
		{{- if .ResultInit }}
			{{- if .ViewedResult }}
			p := {{ .ResultInit.Name }}({{ range .ResultInit.ClientArgs }}{{ .Ref }},{{ end }})
				{{- if .TagName }}
				tmp := {{ printf "%q" .TagValue }}
				p.{{ .TagName }} = &tmp
				{{- end }}
				{{- if $.Method.ViewedResult.ViewName }}
			view := {{ printf "%q" $.Method.ViewedResult.ViewName }}
				{{- else }}
			view := resp.Header.Get("goa-view")
				{{- end }}
			vres := {{ if not $.Method.ViewedResult.IsCollection }}&{{ end }}{{ $.Method.ViewedResult.ViewsPkg}}.{{ $.Method.ViewedResult.VarName }}{Projected: p, View: view}
				{{- if .ClientBody }}
				if err = {{ $.Method.ViewedResult.ViewsPkg}}.Validate{{ $.Method.Result }}(vres); err != nil {
					return nil, goahttp.ErrValidationError("{{ $.ServiceName }}", "{{ $.Method.Name }}", err)
				}
				{{- end }}
			res := {{ $.ServicePkgName }}.{{ $.Method.ViewedResult.ResultInit.Name }}(vres)
			{{- else }}
			res := {{ .ResultInit.Name }}({{ range .ResultInit.ClientArgs }}{{ .Ref }},{{ end }})
			{{- end }}
			{{- if and .TagName (not .ViewedResult) }}
				{{- if .TagPointer }}
					tmp := {{ printf "%q" .TagValue }}
					res.{{ .TagName }} = &tmp
				{{- else }}
					res.{{ .TagName }} = {{ printf "%q" .TagValue }}
				{{- end }}
			{{- end }}
			return res, nil
		{{- else if .ClientBody }}
			return body, nil
		{{- else if .Headers }}
			return {{ (index .Headers 0).VarName }}, nil
		{{- else }}
			return nil, nil
		{{- end }}
	{{- end }}
	{{- range .Errors }}
		case {{ .StatusCode }}:
		{{- if gt (len .Errors) 1 }}
		en := resp.Header.Get("goa-error")
		switch en {
			{{- range .Errors }}
		case {{ printf "%q" .Name }}:
				{{- with .Response }}
` + singleResponseT + `
					{{- if .ResultInit }}
			return nil, {{ .ResultInit.Name }}({{ range .ResultInit.ClientArgs }}{{ .Ref }},{{ end }})
					{{- else if .ClientBody }}
			return nil, body
					{{- else }}
			return nil, nil
					{{- end }}
				{{- end }}
			{{- end }}
		default:
			body, _ := ioutil.ReadAll(resp.Body)
			return nil, goahttp.ErrInvalidResponse({{ printf "%q" $.ServiceName }}, {{ printf "%q" $.Method.Name }}, resp.StatusCode, string(body))
		}
		{{- else }}
			{{- with (index .Errors 0).Response }}
` + singleResponseT + `
				{{- if .ResultInit }}
			return nil, {{ .ResultInit.Name }}({{ range .ResultInit.ClientArgs }}{{ .Ref }},{{ end }})
				{{- else if .ClientBody }}
			return nil, body
				{{- else }}
			return nil, nil
				{{- end }}
			{{- end }}
		{{- end }}
	{{- end }}
		default:
			body, _ := ioutil.ReadAll(resp.Body)
			return nil, goahttp.ErrInvalidResponse({{ printf "%q" .ServiceName }}, {{ printf "%q" .Method.Name }}, resp.StatusCode, string(body))
		}
	}
}
` + typeConversionT

// input: ResponseData
const singleResponseT = ` {{- if .ClientBody }}
			var (
				body {{ .ClientBody.VarName }}
				err error
			)
			err = decoder(resp).Decode(&body)
			if err != nil {
				return nil, goahttp.ErrDecodingError("{{ $.ServiceName }}", "{{ $.Method.Name }}", err)
			}
		{{- if .ClientBody.ValidateRef }}
			{{ .ClientBody.ValidateRef }}
			if err != nil {
				return nil, goahttp.ErrValidationError("{{ $.ServiceName }}", "{{ $.Method.Name }}", err)
			}
		{{- end }}
	{{- end }}

	{{- if .Headers }}
			var (
		{{- range .Headers }}
				{{ .VarName }} {{ .TypeRef }}
		{{- end }}
		{{- if not .ClientBody }}
			{{- if .MustValidate }}
				err error
			{{- end }}
		{{- end }}
			)
		{{- range .Headers }}

		{{- if (or (eq .Type.Name "string") (eq .Type.Name "any")) }}
			{{ .VarName }}Raw := resp.Header.Get("{{ .CanonicalName }}")
			{{- if .Required }}
				if {{ .VarName }}Raw == "" {
					err = goa.MergeErrors(err, goa.MissingFieldError("{{ .Name }}", "header"))
				}
				{{ .VarName }} = {{ if and (eq .Type.Name "string") .Pointer }}&{{ end }}{{ .VarName }}Raw
			{{- else }}
				if {{ .VarName }}Raw != "" {
					{{ .VarName }} = {{ if and (eq .Type.Name "string") .Pointer }}&{{ end }}{{ .VarName }}Raw
				}
				{{- if .DefaultValue }} else {
					{{ .VarName }} = {{ if eq .Type.Name "string" }}{{ printf "%q" .DefaultValue }}{{ else }}{{ printf "%#v" .DefaultValue }}{{ end }}
				}
				{{- end }}
			{{- end }}

		{{- else if .StringSlice }}
			{{ .VarName }} = resp.Header["{{ .CanonicalName }}"]
			{{ if .Required }}
			if {{ .VarName }} == nil {
				err = goa.MergeErrors(err, goa.MissingFieldError("{{ .Name }}", "header"))
			}
			{{- else if .DefaultValue }}
			if {{ .VarName }} == nil {
				{{ .VarName }} = {{ printf "%#v" .DefaultValue }}
			}
			{{- end }}

		{{- else if .Slice }}
		{
			{{ .VarName }}Raw := resp.Header["{{ .CanonicalName }}"]
				{{ if .Required }} if {{ .VarName }}Raw == nil {
				return nil, goahttp.ErrValidationError("{{ $.ServiceName }}", "{{ $.Method.Name }}", goa.MissingFieldError("{{ .Name }}", "header"))
			}
			{{- else if .DefaultValue }}
			if {{ .VarName }}Raw == nil {
				{{ .VarName }} = {{ printf "%#v" .DefaultValue }}
			}
			{{- end }}

			{{- if .DefaultValue }}else {
			{{- else if not .Required }}
			if {{ .VarName }}Raw != nil {
			{{- end }}
				{{- template "slice_conversion" . }}
			{{- if or .DefaultValue (not .Required) }}
			}
			{{- end }}
		}

		{{- else }}{{/* not string, not any and not slice */}}
		{
			{{ .VarName }}Raw := resp.Header.Get("{{ .CanonicalName }}")
			{{- if .Required }}
			if {{ .VarName }}Raw == "" {
				return nil, goahttp.ErrValidationError("{{ $.ServiceName }}", "{{ $.Method.Name }}", goa.MissingFieldError("{{ .Name }}", "header"))
			}
			{{- else if .DefaultValue }}
			if {{ .VarName }}Raw == "" {
				{{ .VarName }} = {{ printf "%#v" .DefaultValue }}
			}
			{{- end }}

			{{- if .DefaultValue }}else {
				{{- else if not .Required }}
			if {{ .VarName }}Raw != "" {
			{{- end }}
				{{- template "type_conversion" . }}
			{{- if or .DefaultValue (not .Required) }}
			}
			{{- end }}
		}
		{{- end }}
		{{- if .Validate }}
			{{ .Validate }}
		{{- end }}
		{{- end }}{{/* range .Headers */}}
	{{- end }}

	{{- if .MustValidate }}
			if err != nil {
				return nil, goahttp.ErrValidationError("{{ $.ServiceName }}", "{{ $.Method.Name }}", err)
			}
	{{- end }}
`

// input: multipartData
const multipartRequestEncoderTypeT = `{{ printf "%s is the type to encode multipart request for the %q service %q endpoint." .FuncName .ServiceName .MethodName | comment }}
type {{ .FuncName }} func(*multipart.Writer, {{ .Payload.Ref }}) error
`

// input: multipartData
const multipartRequestEncoderT = `{{ printf "%s returns an encoder to encode the multipart request for the %q service %q endpoint." .InitName .ServiceName .MethodName | comment }}
func {{ .InitName }}(encoderFn {{ .FuncName }}) func(r *http.Request) goahttp.Encoder {
	return func(r *http.Request) goahttp.Encoder {
		body := &bytes.Buffer{}
		mw := multipart.NewWriter(body)
		return goahttp.EncodingFunc(func(v interface{}) error {
			p := v.({{ .Payload.Ref }})
			if err := encoderFn(mw, p); err != nil {
				return err
			}
			r.Body = ioutil.NopCloser(body)
			r.Header.Set("Content-Type", mw.FormDataContentType())
			return mw.Close()
		})
	}
}
`

// input: streamRequestData
const buildStreamRequestT = `// {{ printf "%s creates a streaming endpoint request payload from the method payload and the path to the file to be streamed" .BuildStreamPayload | comment }}
func {{ .BuildStreamPayload }}({{ if .Payload.Ref }}payload interface{}, {{ end }}fpath string) (*{{ .ServicePkgName }}.{{ .Method.RequestStruct }}, error) {
	f, err := os.Open(fpath)
	if err != nil {
		return nil, err
	}
	return &{{ .ServicePkgName }}.{{ .Method.RequestStruct }}{
		{{- if .Payload.Ref }}
		Payload: payload.({{ .Payload.Ref }}),
		{{- end }}
		Body: f,
	}, nil
}
`<|MERGE_RESOLUTION|>--- conflicted
+++ resolved
@@ -400,38 +400,21 @@
 			req.Header.Set({{ printf "%q" .Name }}, "Bearer "+{{ if .FieldPointer }}*{{ end }}p.{{ .FieldName }})
 		} else {
 			{{- end }}
-<<<<<<< HEAD
-			{{- if eq .Type.Name "string" }}
-			req.Header.Set({{ printf "%q" .Name }}, {{ if .FieldPointer }}*{{ end }}p.{{ .FieldName }})
-			{{- else if .StringSlice }}
-			for _, value := range p{{ if .FieldName }}.{{ .FieldName }}{{ end }} {
-				req.Header.Add({{ printf "%q" .Name }}, value)
-			}
-			{{- else if .Slice }}
-			for _, value := range p{{ if .FieldName }}.{{ .FieldName }}{{ end }} {
-				{{ template "type_conversion" (typeConversionData .Type.ElemType.Type (aliasedType .FieldType).ElemType.Type "valueStr" "value") }}
-				req.Header.Add("{{ .Name }}", valueStr)
-			{{- else }}
-			value := {{ if .FieldPointer }}*{{ end }}p.{{ .FieldName }}
-			{{ template "type_conversion" (typeConversionData .Type .FieldType "valueStr" "value") }}
-			req.Header.Set({{ printf "%q" .Name }}, valueStr)
-=======
 			head := {{ if .FieldPointer }}*{{ end }}p.{{ .FieldName }}
 			{{- if eq .Type.Name "array" }}
 			for _, val := range head {
 				{{- if eq .Type.ElemType.Type.Name "string" }}
 				req.Header.Add({{ printf "%q" .Name }}, val)
 				{{- else }}
-				{{ template "type_conversion" (typeConversionData .Type.ElemType.Type "valStr" "val") }}
+				{{ template "type_conversion" (typeConversionData .Type.ElemType.Type (aliasedType .FieldType).ElemType.Type "valStr" "val") }}
 				req.Header.Add({{ printf "%q" .Name }}, valStr)
 				{{- end }}
 			}
 			{{- else if eq .Type.Name "string" }}
 			req.Header.Set({{ printf "%q" .Name }}, head)
 			{{- else }}
-			{{ template "type_conversion" (typeConversionData .Type "headStr" "head") }}
+			{{ template "type_conversion" (typeConversionData .Type .FieldType "headStr" "head") }}
 			req.Header.Set({{ printf "%q" .Name }}, headStr)
->>>>>>> 02fd584a
 			{{- end }}
 			{{- if (and (eq .Name "Authorization") (isBearer $.HeaderSchemes)) }}
 		}
