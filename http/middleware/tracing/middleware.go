--- conflicted
+++ resolved
@@ -12,15 +12,15 @@
 
 const (
 	// TraceIDKey is the request context key used to store its Trace ID if any.
-	TraceIDKey = "goaTraceIDCtxKey"
+	TraceIDKey = "TraceIDCtxKey"
 
 	// TraceSpanIDKey is the request context key used to store the current
 	// trace span ID if any.
-	TraceSpanIDKey = "goaTraceSpanIDCtxKey"
+	TraceSpanIDKey = "TraceSpanIDCtxKey"
 
 	// TraceParentSpanIDKey is the request context key used to store the current
 	// trace parent span ID if any.
-	TraceParentSpanIDKey = "goaTraceParentSpanIDCtxKey"
+	TraceParentSpanIDKey = "TraceParentSpanIDCtxKey"
 )
 
 const (
@@ -56,12 +56,8 @@
 	// tracedLogger is a logger which logs the trace ID with every log entry
 	// when one is present.
 	tracedLogger struct {
-<<<<<<< HEAD
 		logger  logging.Logger
 		traceID string
-=======
-		logging.Logger
->>>>>>> 2b1e6bd4
 	}
 
 	// options is the struct storing all the options.
@@ -188,13 +184,8 @@
 
 // WrapLogger returns a logger which logs the trace ID with every message if
 // there is one.
-<<<<<<< HEAD
 func WrapLogger(l logging.Logger, traceID string) logging.Logger {
 	return &tracedLogger{logger: l, traceID: traceID}
-=======
-func WrapLogger(l logging.Logger) logging.Logger {
-	return &tracedLogger{l}
->>>>>>> 2b1e6bd4
 }
 
 // WithTrace returns a context containing the given trace ID.
@@ -229,7 +220,6 @@
 }
 
 // Log logs the trace ID when present then the values passed as argument.
-<<<<<<< HEAD
 func (l *tracedLogger) Log(keyvals ...interface{}) {
 	if l.traceID == "" {
 		l.logger.Log(keyvals...)
@@ -237,16 +227,6 @@
 	}
 	keyvals = append([]interface{}{"trace", l.traceID}, keyvals...)
 	l.logger.Log(keyvals)
-=======
-func (l *tracedLogger) Log(ctx context.Context, keyvals ...interface{}) {
-	traceID := ctx.Value(TraceIDKey)
-	if traceID == nil {
-		l.Logger.Log(ctx, keyvals...)
-		return
-	}
-	keyvals = append([]interface{}{"trace", traceID.(string)}, keyvals...)
-	l.Logger.Log(ctx, keyvals)
->>>>>>> 2b1e6bd4
 }
 
 // shortID produces a " unique" 6 bytes long string.
