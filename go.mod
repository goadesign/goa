--- conflicted
+++ resolved
@@ -14,13 +14,8 @@
 	github.com/sergi/go-diff v1.3.1
 	github.com/stretchr/testify v1.8.4
 	golang.org/x/text v0.14.0
-<<<<<<< HEAD
-	golang.org/x/tools v0.16.1
-	google.golang.org/grpc v1.59.0
-=======
 	golang.org/x/tools v0.17.0
 	google.golang.org/grpc v1.60.1
->>>>>>> aebc7220
 	google.golang.org/protobuf v1.32.0
 	gopkg.in/yaml.v3 v3.0.1
 )
